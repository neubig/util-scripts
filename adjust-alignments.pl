--- conflicted
+++ resolved
@@ -6,13 +6,8 @@
 use utf8;
 use Getopt::Long;
 use List::Util qw(sum min max shuffle);
-<<<<<<< HEAD
-use FindBin qw($Bin);
-require ("$Bin/levenshtein.pl");
-=======
 use Cwd qw(cwd);
 use Levenshtein;
->>>>>>> 65190603
 binmode STDIN, ":utf8";
 binmode STDOUT, ":utf8";
 binmode STDERR, ":utf8";
